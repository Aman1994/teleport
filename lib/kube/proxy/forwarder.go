--- conflicted
+++ resolved
@@ -902,24 +902,6 @@
 		}
 	}()
 
-<<<<<<< HEAD
-=======
-	sess, err := f.newClusterSession(*ctx)
-	if err != nil {
-		// This error goes to kubernetes client and is not visible in the logs
-		// of the teleport server if not logged here.
-		f.log.Errorf("Failed to create cluster session: %v.", err)
-		return nil, trace.Wrap(err)
-	}
-
-	sess.forwarder, err = f.makeSessionForwarder(sess)
-	if err != nil {
-		return nil, trace.Wrap(err)
-	}
-
-	sessionStart := f.cfg.Clock.Now().UTC()
-
->>>>>>> 749e8fbd
 	q := req.URL.Query()
 	request := remoteCommandRequest{
 		podNamespace:       p.ByName("podNamespace"),
@@ -942,6 +924,11 @@
 		// This error goes to kubernetes client and is not visible in the logs
 		// of the teleport server if not logged here.
 		f.log.Errorf("Failed to create cluster session: %v.", err)
+		return nil, trace.Wrap(err)
+	}
+
+	sess.forwarder, err = f.makeSessionForwarder(sess)
+	if err != nil {
 		return nil, trace.Wrap(err)
 	}
 
